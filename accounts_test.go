// Copyright 2014 Tjerk Santegoeds
//
// Licensed under the Apache License, Version 2.0 (the "License");
// you may not use this file except in compliance with the License.
// You may obtain a copy of the License at
//
//     http://www.apache.org/licenses/LICENSE-2.0
//
// Unless required by applicable law or agreed to in writing, software
// distributed under the License is distributed on an "AS IS" BASIS,
// WITHOUT WARRANTIES OR CONDITIONS OF ANY KIND, either express or implied.
// See the License for the specific language governing permissions and
// limitations under the License.
package oanda_test

import (
	"testing"

	"github.com/santegoeds/oanda"

	"gopkg.in/check.v1"
)

func newSandboxClientWithAccount() (*oanda.Client, error) {
	sbClient := oanda.NewSandboxClient()
	accountId, err := sbClient.NewAccount()
	if err != nil {
		return nil, err
	}
	c := sbClient.Client
	c.AccountId = accountId
	return c, nil
}

func Test(t *testing.T) { check.TestingT(t) }

type TestSuite struct {
	c *oanda.Client
}

var _ = check.Suite(&TestSuite{})

func (ts *TestSuite) SetUpSuite(c *check.C) {
<<<<<<< HEAD
	sbClient := oanda.NewSandboxClient()
	accountId, err := sbClient.NewAccount()
	c.Assert(err, check.IsNil)
	ts.c = sbClient.Client
	ts.c.AccountId = accountId
	return
=======
	var err error
	ts.c, err = newSandboxClientWithAccount()
	c.Assert(err, check.IsNil)
>>>>>>> 79197704
}

func (ts *TestSuite) TestAccount(c *check.C) {
	acc, err := ts.c.Account(ts.c.AccountId)
	c.Assert(err, check.IsNil)
	c.Log("Account:", acc)
	c.Assert(acc.AccountId, check.Not(check.Equals), 0)
	c.Assert(acc.Name, check.Equals, "Primary")
	c.Assert(acc.Currency, check.Equals, "USD")
}

func (ts *TestSuite) TestAccounts(c *check.C) {
	accs, err := ts.c.Accounts()
	c.Assert(err, check.IsNil)
	c.Logf("Accounts (%d): %v", len(accs), accs)
	c.Assert(accs, check.HasLen, 1)
	c.Assert(accs[0].Name, check.Equals, "Primary")
	c.Assert(accs[0].Currency, check.Equals, "USD")
}<|MERGE_RESOLUTION|>--- conflicted
+++ resolved
@@ -41,18 +41,9 @@
 var _ = check.Suite(&TestSuite{})
 
 func (ts *TestSuite) SetUpSuite(c *check.C) {
-<<<<<<< HEAD
-	sbClient := oanda.NewSandboxClient()
-	accountId, err := sbClient.NewAccount()
-	c.Assert(err, check.IsNil)
-	ts.c = sbClient.Client
-	ts.c.AccountId = accountId
-	return
-=======
 	var err error
 	ts.c, err = newSandboxClientWithAccount()
 	c.Assert(err, check.IsNil)
->>>>>>> 79197704
 }
 
 func (ts *TestSuite) TestAccount(c *check.C) {
